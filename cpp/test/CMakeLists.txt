# =============================================================================
# Copyright (c) 2021-2024, NVIDIA CORPORATION.
#
# Licensed under the Apache License, Version 2.0 (the "License"); you may not use this file except
# in compliance with the License. You may obtain a copy of the License at
#
# http://www.apache.org/licenses/LICENSE-2.0
#
# Unless required by applicable law or agreed to in writing, software distributed under the License
# is distributed on an "AS IS" BASIS, WITHOUT WARRANTIES OR CONDITIONS OF ANY KIND, either express
# or implied. See the License for the specific language governing permissions and limitations under
# the License.
# =============================================================================

# ##################################################################################################
# enable testing ################################################################################
# ##################################################################################################
enable_testing()
include(rapids-test)
rapids_test_init()

function(ConfigureTest)

  set(options OPTIONAL NOCUDA C_LIB)
  set(oneValueArgs NAME GPUS PERCENT)
  set(multiValueArgs PATH TARGETS CONFIGURATIONS)

  cmake_parse_arguments(_CUVS_TEST "${options}" "${oneValueArgs}" "${multiValueArgs}" ${ARGN})
  if(NOT DEFINED _CUVS_TEST_GPUS AND NOT DEFINED _CUVS_TEST_PERCENT)
    set(_CUVS_TEST_GPUS 1)
    set(_CUVS_TEST_PERCENT 30)
  endif()
  if(NOT DEFINED _CUVS_TEST_GPUS)
    set(_CUVS_TEST_GPUS 1)
  endif()
  if(NOT DEFINED _CUVS_TEST_PERCENT)
    set(_CUVS_TEST_PERCENT 100)
  endif()

  if(_CUVS_TEST_NOCUDA)
    set(TEST_NAME "${_CUVS_TEST_NAME}_NOCUDA")
  else()
    set(TEST_NAME ${_CUVS_TEST_NAME})
  endif()

  add_executable(${TEST_NAME} ${_CUVS_TEST_PATH})
  target_link_libraries(
    ${TEST_NAME}
    PRIVATE cuvs
            cuvs::cuvs
            raft::raft
            GTest::gtest
            GTest::gtest_main
            Threads::Threads
            ${CUVS_CTK_MATH_DEPENDENCIES}
            $<TARGET_NAME_IF_EXISTS:OpenMP::OpenMP_CXX>
            $<TARGET_NAME_IF_EXISTS:conda_env>
            $<$<BOOL:${_CUVS_TEST_C_LIB}>:cuvs::c_api>
  )
  set_target_properties(
    ${TEST_NAME}
    PROPERTIES RUNTIME_OUTPUT_DIRECTORY "$<BUILD_INTERFACE:${CUVS_BINARY_DIR}/gtests>"
               INSTALL_RPATH "\$ORIGIN/../../../lib"
               CXX_STANDARD 17
               CXX_STANDARD_REQUIRED ON
               CUDA_STANDARD 17
               CUDA_STANDARD_REQUIRED ON
  )
  target_compile_options(
    ${TEST_NAME} PRIVATE "$<$<COMPILE_LANGUAGE:CXX>:${CUVS_CXX_FLAGS}>"
                         "$<$<COMPILE_LANGUAGE:CUDA>:${CUVS_CUDA_FLAGS}>"
  )
  if(_CUVS_TEST_NOCUDA)
    target_compile_definitions(${TEST_NAME} PRIVATE "CUVS_DISABLE_CUDA")
  endif()

  target_include_directories(${TEST_NAME} PUBLIC "$<BUILD_INTERFACE:${CUVS_SOURCE_DIR}/test>")

  rapids_test_add(
    NAME ${TEST_NAME}
    COMMAND ${TEST_NAME}
    GPUS ${_CUVS_TEST_GPUS}
    PERCENT ${_CUVS_TEST_PERCENT}
    INSTALL_COMPONENT_SET testing
  )
endfunction()

# ##################################################################################################
# test sources ##################################################################################
# ##################################################################################################

if(BUILD_TESTS)
  ConfigureTest(
<<<<<<< HEAD
    NAME
    NEIGHBORS_TEST
    PATH
    test/neighbors/brute_force.cu
    test/neighbors/brute_force_prefiltered.cu
    GPUS
    1
    PERCENT
=======
    NAME NEIGHBORS_TEST PATH test/neighbors/brute_force.cu test/neighbors/refine.cu GPUS 1 PERCENT
>>>>>>> 19123551
    100
  )

  ConfigureTest(
    NAME CLUSTER_TEST PATH test/cluster/kmeans.cu test/cluster/kmeans_balanced.cu
    test/cluster/kmeans_find_k.cu test/cluster/linkage.cu GPUS 1 PERCENT 100
  )

  ConfigureTest(
    NAME
    NEIGHBORS_ANN_IVF_FLAT_TEST
    PATH
    test/neighbors/ann_ivf_flat/test_float_int64_t.cu
    test/neighbors/ann_ivf_flat/test_int8_t_int64_t.cu
    test/neighbors/ann_ivf_flat/test_uint8_t_int64_t.cu
    GPUS
    1
    PERCENT
    100
  )

  ConfigureTest(
    NAME
    NEIGHBORS_ANN_IVF_PQ_TEST
    PATH
    test/neighbors/ann_ivf_pq/test_float_int64_t.cu
    test/neighbors/ann_ivf_pq/test_int8_t_int64_t.cu
    test/neighbors/ann_ivf_pq/test_uint8_t_int64_t.cu
    GPUS
    1
    PERCENT
    100
  )

  ConfigureTest(
    NAME
    NEIGHBORS_ANN_CAGRA_TEST
    PATH
    test/neighbors/ann_cagra/test_float_uint32_t.cu
    test/neighbors/ann_cagra/test_int8_t_uint32_t.cu
    test/neighbors/ann_cagra/test_uint8_t_uint32_t.cu
    GPUS
    1
    PERCENT
    100
  )

  ConfigureTest(
    NAME
    NEIGHBORS_ANN_NN_DESCENT_TEST
    PATH
    test/neighbors/ann_nn_descent/test_float_uint32_t.cu
    test/neighbors/ann_nn_descent/test_int8_t_uint32_t.cu
    test/neighbors/ann_nn_descent/test_uint8_t_uint32_t.cu
    GPUS
    1
    PERCENT
    100
  )

  ConfigureTest(
    NAME
    DISTANCE_TEST
    PATH
    test/distance/dist_canberra.cu
    test/distance/dist_correlation.cu
    test/distance/dist_cos.cu
    test/distance/dist_hamming.cu
    test/distance/dist_hellinger.cu
    test/distance/dist_inner_product.cu
    test/distance/dist_jensen_shannon.cu
    test/distance/dist_kl_divergence.cu
    test/distance/dist_l1.cu
    test/distance/dist_l2_exp.cu
    test/distance/dist_l2_sqrt_exp.cu
    test/distance/dist_l_inf.cu
    test/distance/dist_lp_unexp.cu
    test/distance/dist_russell_rao.cu
    test/distance/masked_nn.cu
    test/sparse/neighbors/cross_component_nn.cu
    GPUS
    1
    PERCENT
    100
  )
endif()

if(BUILD_C_TESTS)
  ConfigureTest(NAME INTEROP_TEST PATH test/core/interop.cu C_LIB)
  ConfigureTest(
    NAME DISTANCE_C_TEST PATH test/distance/run_pairwise_distance_c.c
    test/distance/pairwise_distance_c.cu C_LIB
  )

  ConfigureTest(
    NAME BRUTEFORCE_C_TEST PATH test/neighbors/run_brute_force_c.c test/neighbors/brute_force_c.cu
    C_LIB
  )

  ConfigureTest(
    NAME IVF_FLAT_C_TEST PATH test/neighbors/run_ivf_flat_c.c test/neighbors/ann_ivf_flat_c.cu
    C_LIB
  )

  ConfigureTest(
    NAME IVF_PQ_C_TEST PATH test/neighbors/run_ivf_pq_c.c test/neighbors/ann_ivf_pq_c.cu C_LIB
  )

  ConfigureTest(NAME CAGRA_C_TEST PATH test/neighbors/ann_cagra_c.cu C_LIB)
endif()

# ##################################################################################################
# Install tests ####################################################################################
# ##################################################################################################
rapids_test_install_relocatable(INSTALL_COMPONENT_SET testing DESTINATION bin/gtests/libcuvs)

if(BUILD_C_TESTS)
  enable_language(C)

  add_executable(cuvs_c_test test/core/c_api.c)
  target_link_libraries(cuvs_c_test PUBLIC cuvs::c_api)

  add_executable(cuvs_c_neighbors_test test/neighbors/c_api.c)
  target_link_libraries(cuvs_c_neighbors_test PUBLIC cuvs::c_api)
endif()<|MERGE_RESOLUTION|>--- conflicted
+++ resolved
@@ -91,18 +91,15 @@
 
 if(BUILD_TESTS)
   ConfigureTest(
-<<<<<<< HEAD
     NAME
     NEIGHBORS_TEST
     PATH
     test/neighbors/brute_force.cu
     test/neighbors/brute_force_prefiltered.cu
-    GPUS
-    1
-    PERCENT
-=======
-    NAME NEIGHBORS_TEST PATH test/neighbors/brute_force.cu test/neighbors/refine.cu GPUS 1 PERCENT
->>>>>>> 19123551
+    test/neighbors/refine.cu
+    GPUS
+    1
+    PERCENT
     100
   )
 
