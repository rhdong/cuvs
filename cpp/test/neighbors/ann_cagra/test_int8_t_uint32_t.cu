--- conflicted
+++ resolved
@@ -32,16 +32,12 @@
 INSTANTIATE_TEST_CASE_P(AnnCagraTest, AnnCagraTestI8_U32, ::testing::ValuesIn(inputs));
 INSTANTIATE_TEST_CASE_P(AnnCagraAddNodesTest,
                         AnnCagraAddNodesTestI8_U32,
-<<<<<<< HEAD
-                        ::testing::ValuesIn(inputs));
-INSTANTIATE_TEST_CASE_P(AnnCagraIndexMergeTest,
-                        AnnCagraIndexMergeTestI8_U32,
-                        ::testing::ValuesIn(inputs));
-=======
                         ::testing::ValuesIn(inputs_addnode));
 INSTANTIATE_TEST_CASE_P(AnnCagraFilterTest,
                         AnnCagraFilterTestI8_U32,
                         ::testing::ValuesIn(inputs_filtering));
->>>>>>> 5527cdf8
+INSTANTIATE_TEST_CASE_P(AnnCagraIndexMergeTest,
+                        AnnCagraIndexMergeTestI8_U32,
+                        ::testing::ValuesIn(inputs));
 
 }  // namespace cuvs::neighbors::cagra