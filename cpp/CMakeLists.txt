# =============================================================================
# Copyright (c) 2020-2024, NVIDIA CORPORATION.
#
# Licensed under the Apache License, Version 2.0 (the "License"); you may not use this file except
# in compliance with the License. You may obtain a copy of the License at
#
# http://www.apache.org/licenses/LICENSE-2.0
#
# Unless required by applicable law or agreed to in writing, software distributed under the License
# is distributed on an "AS IS" BASIS, WITHOUT WARRANTIES OR CONDITIONS OF ANY KIND, either express
# or implied. See the License for the specific language governing permissions and limitations under
# the License.
cmake_minimum_required(VERSION 3.26.4 FATAL_ERROR)
include(../rapids_config.cmake)
include(rapids-cmake)
include(rapids-cpm)
include(rapids-export)
include(rapids-find)

option(BUILD_CPU_ONLY "Build CPU only components. Applies to CUVS benchmarks currently" OFF)

# workaround for rapids_cuda_init_architectures not working for arch detection with
# enable_language(CUDA)
set(lang_list "CXX")

if(NOT BUILD_CPU_ONLY)
  include(rapids-cuda)
  rapids_cuda_init_architectures(CUVS)
  list(APPEND lang_list "CUDA")
endif()

project(
  CUVS
  VERSION "${RAPIDS_VERSION}"
  LANGUAGES ${lang_list}
)
set(CMAKE_INSTALL_MESSAGE LAZY)

# Write the version header
rapids_cmake_write_version_file(include/cuvs/version_config.hpp)

# ##################################################################################################
# * build type ---------------------------------------------------------------

# Set a default build type if none was specified
rapids_cmake_build_type(Release)

# this is needed for clang-tidy runs
set(CMAKE_EXPORT_COMPILE_COMMANDS ON)

# ##################################################################################################
# * User Options  ------------------------------------------------------------

option(BUILD_SHARED_LIBS "Build cuvs shared libraries" ON)
option(BUILD_TESTS "Build cuvs unit-tests" ON)
<<<<<<< HEAD
option(BUILD_C_LIBRARY "Build raft C API library" OFF)
option(BUILD_C_TESTS "Build raft C API tests" OFF)
option(BUILD_ANN_BENCH "Build cuVS ann benchmarks" ON)
=======
option(BUILD_C_LIBRARY "Build cuVS C API library" OFF)
option(BUILD_C_TESTS "Build cuVS C API tests" OFF)
option(BUILD_ANN_BENCH "Build cuVS ann benchmarks" OFF)
>>>>>>> bfc611ab
option(BUILD_CAGRA_HNSWLIB "Build CAGRA+hnswlib interface" ON)
option(CUDA_ENABLE_KERNELINFO "Enable kernel resource usage info" OFF)
option(CUDA_ENABLE_LINEINFO
       "Enable the -lineinfo option for nvcc (useful for cuda-memcheck / profiler)" OFF
)
option(CUDA_STATIC_RUNTIME "Statically link the CUDA runtime" OFF)
option(CUDA_STATIC_MATH_LIBRARIES "Statically link the CUDA math libraries" OFF)
option(CUVS_USE_RAFT_STATIC "Build and statically link the RAFT libraries" OFF)
option(CUDA_LOG_COMPILE_TIME "Write a log of compilation times to nvcc_compile_log.csv" OFF)
option(DETECT_CONDA_ENV "Enable detection of conda environment for dependencies" ON)
option(DISABLE_DEPRECATION_WARNINGS "Disable deprecaction warnings " ON)
option(DISABLE_OPENMP "Disable OpenMP" OFF)
option(CUVS_NVTX "Enable nvtx markers" OFF)
option(CUVS_RAFT_CLONE_ON_PIN "Explicitly clone RAFT branch when pinned to non-feature branch" ON)

if((BUILD_TESTS OR BUILD_C_LIBRARY) AND NOT BUILD_CPU_ONLY)

endif()

if(BUILD_CPU_ONLY)
  set(BUILD_SHARED_LIBS OFF)
  set(BUILD_TESTS OFF)
  set(BUILD_C_LIBRARY OFF)
endif()

if(NOT BUILD_C_LIBRARY)
  set(BUILD_C_TESTS OFF)
endif()

# Needed because GoogleBenchmark changes the state of FindThreads.cmake, causing subsequent runs to
# have different values for the `Threads::Threads` target. Setting this flag ensures
# `Threads::Threads` is the same value across all builds so that cache hits occur
set(THREADS_PREFER_PTHREAD_FLAG ON)

include(CMakeDependentOption)
# cmake_dependent_option( CUVS_USE_FAISS_STATIC "Build and statically link the FAISS library for
# nearest neighbors search on GPU" ON CUVS_COMPILE_LIBRARY OFF )

message(VERBOSE "cuVS: Build cuVS unit-tests: ${BUILD_TESTS}")
message(VERBOSE "cuVS: Build CPU only components: ${BUILD_CPU_ONLY}")
message(VERBOSE "cuVS: Build ANN benchmarks: ${BUILD_ANN_BENCH}")
message(VERBOSE "cuVS: Enable detection of conda environment for dependencies: ${DETECT_CONDA_ENV}")
message(VERBOSE "cuVS: Disable depreaction warnings " ${DISABLE_DEPRECATION_WARNINGS})
message(VERBOSE "cuVS: Disable OpenMP: ${DISABLE_OPENMP}")
message(VERBOSE "cuVS: Enable kernel resource usage info: ${CUDA_ENABLE_KERNELINFO}")
message(VERBOSE "cuVS: Enable lineinfo in nvcc: ${CUDA_ENABLE_LINEINFO}")
message(VERBOSE "cuVS: Enable nvtx markers: ${CUVS_NVTX}")
message(VERBOSE "cuVS: Statically link the CUDA runtime: ${CUDA_STATIC_RUNTIME}")
message(VERBOSE "cuVS: Statically link the CUDA math libraries: ${CUDA_STATIC_MATH_LIBRARIES}")
message(VERBOSE "cuVS: Build and statically link RAFT libraries: ${CUVS_USE_RAFT_STATIC}")

# Set RMM logging level
set(RMM_LOGGING_LEVEL
    "INFO"
    CACHE STRING "Choose the logging level."
)
set_property(
  CACHE RMM_LOGGING_LEVEL PROPERTY STRINGS "TRACE" "DEBUG" "INFO" "WARN" "ERROR" "CRITICAL" "OFF"
)
message(VERBOSE "cuVS: RMM_LOGGING_LEVEL = '${RMM_LOGGING_LEVEL}'.")

# ##################################################################################################
# * Conda environment detection ----------------------------------------------

if(DETECT_CONDA_ENV)
  rapids_cmake_support_conda_env(conda_env MODIFY_PREFIX_PATH)
  if(CMAKE_INSTALL_PREFIX_INITIALIZED_TO_DEFAULT AND DEFINED ENV{CONDA_PREFIX})
    message(
      STATUS "cuVS: No CMAKE_INSTALL_PREFIX argument detected, setting to: $ENV{CONDA_PREFIX}"
    )
    set(CMAKE_INSTALL_PREFIX "$ENV{CONDA_PREFIX}")
  endif()
endif()

# ##################################################################################################
# * compiler options ----------------------------------------------------------

set(_ctk_static_suffix "")
if(CUDA_STATIC_MATH_LIBRARIES)
  set(_ctk_static_suffix "_static")
endif()

if(NOT BUILD_CPU_ONLY)
  # CUDA runtime
  rapids_cuda_init_runtime(USE_STATIC ${CUDA_STATIC_RUNTIME})
  # * find CUDAToolkit package
  # * determine GPU architectures
  # * enable the CMake CUDA language
  # * set other CUDA compilation flags
  rapids_find_package(
    CUDAToolkit REQUIRED
    BUILD_EXPORT_SET cuvs-exports
    INSTALL_EXPORT_SET cuvs-exports
  )
else()
  add_compile_definitions(BUILD_CPU_ONLY)
endif()

if(NOT DISABLE_OPENMP)
  rapids_find_package(
    OpenMP REQUIRED
    BUILD_EXPORT_SET cuvs-exports
    INSTALL_EXPORT_SET cuvs-exports
  )
  if(OPENMP_FOUND)
    message(VERBOSE "cuVS: OpenMP found in ${OpenMP_CXX_INCLUDE_DIRS}")
  endif()
endif()

include(cmake/modules/ConfigureCUDA.cmake)

# ##################################################################################################
# * Requirements -------------------------------------------------------------

# add third party dependencies using CPM
rapids_cpm_init()

if(NOT BUILD_CPU_ONLY)
  include(cmake/thirdparty/get_raft.cmake)
endif()

if(BUILD_C_LIBRARY)
  include(cmake/thirdparty/get_dlpack.cmake)
endif()

if(BUILD_TESTS OR BUILD_C_TESTS)
  include(${rapids-cmake-dir}/cpm/gtest.cmake)
  rapids_cpm_gtest(BUILD_STATIC)
endif()

include(cmake/thirdparty/get_cutlass.cmake)

if(BUILD_ANN_BENCH)
  include(${rapids-cmake-dir}/cpm/gbench.cmake)
  rapids_cpm_gbench(BUILD_STATIC)
endif()

if(BUILD_CAGRA_HNSWLIB)
  include(cmake/thirdparty/get_hnswlib.cmake)
endif()

# ##################################################################################################
# * cuvs ---------------------------------------------------------------------

add_library(
  cuvs SHARED
  src/cluster/kmeans_balanced_fit_float.cu
  src/cluster/kmeans_fit_float.cu
  src/cluster/kmeans_auto_find_k_float.cu
  src/cluster/kmeans_fit_predict_float.cu
  src/cluster/kmeans_predict_float.cu
  src/cluster/kmeans_balanced_fit_float.cu
  src/cluster/kmeans_balanced_fit_predict_float.cu
  src/cluster/kmeans_balanced_predict_float.cu
  src/cluster/kmeans_balanced_fit_int8.cu
  src/cluster/kmeans_balanced_fit_predict_int8.cu
  src/cluster/kmeans_balanced_predict_int8.cu
  src/cluster/kmeans_transform_float.cu
  src/cluster/single_linkage_float.cu
  src/distance/detail/pairwise_matrix/dispatch_canberra_float_float_float_int.cu
  src/distance/detail/pairwise_matrix/dispatch_canberra_half_float_float_int.cu
  src/distance/detail/pairwise_matrix/dispatch_canberra_double_double_double_int.cu
  src/distance/detail/pairwise_matrix/dispatch_correlation_float_float_float_int.cu
  src/distance/detail/pairwise_matrix/dispatch_correlation_half_float_float_int.cu
  src/distance/detail/pairwise_matrix/dispatch_correlation_double_double_double_int.cu
  src/distance/detail/pairwise_matrix/dispatch_cosine_float_float_float_int.cu
  src/distance/detail/pairwise_matrix/dispatch_cosine_half_float_float_int.cu
  src/distance/detail/pairwise_matrix/dispatch_cosine_double_double_double_int.cu
  src/distance/detail/pairwise_matrix/dispatch_hamming_unexpanded_float_float_float_int.cu
  src/distance/detail/pairwise_matrix/dispatch_hamming_unexpanded_half_float_float_int.cu
  src/distance/detail/pairwise_matrix/dispatch_hamming_unexpanded_double_double_double_int.cu
  src/distance/detail/pairwise_matrix/dispatch_hellinger_expanded_float_float_float_int.cu
  src/distance/detail/pairwise_matrix/dispatch_hellinger_expanded_half_float_float_int.cu
  src/distance/detail/pairwise_matrix/dispatch_hellinger_expanded_double_double_double_int.cu
  src/distance/detail/pairwise_matrix/dispatch_jensen_shannon_float_float_float_int.cu
  src/distance/detail/pairwise_matrix/dispatch_jensen_shannon_half_float_float_int.cu
  src/distance/detail/pairwise_matrix/dispatch_jensen_shannon_double_double_double_int.cu
  src/distance/detail/pairwise_matrix/dispatch_kl_divergence_float_float_float_int.cu
  src/distance/detail/pairwise_matrix/dispatch_kl_divergence_half_float_float_int.cu
  src/distance/detail/pairwise_matrix/dispatch_kl_divergence_double_double_double_int.cu
  src/distance/detail/pairwise_matrix/dispatch_l1_float_float_float_int.cu
  src/distance/detail/pairwise_matrix/dispatch_l1_half_float_float_int.cu
  src/distance/detail/pairwise_matrix/dispatch_l1_double_double_double_int.cu
  src/distance/detail/pairwise_matrix/dispatch_l2_expanded_float_float_float_int.cu
  src/distance/detail/pairwise_matrix/dispatch_l2_expanded_half_float_float_int.cu
  src/distance/detail/pairwise_matrix/dispatch_l2_expanded_double_double_double_int.cu
  src/distance/detail/pairwise_matrix/dispatch_l2_unexpanded_float_float_float_int.cu
  src/distance/detail/pairwise_matrix/dispatch_l2_unexpanded_half_float_float_int.cu
  src/distance/detail/pairwise_matrix/dispatch_l2_unexpanded_double_double_double_int.cu
  src/distance/detail/pairwise_matrix/dispatch_l_inf_float_float_float_int.cu
  src/distance/detail/pairwise_matrix/dispatch_l_inf_half_float_float_int.cu
  src/distance/detail/pairwise_matrix/dispatch_l_inf_double_double_double_int.cu
  src/distance/detail/pairwise_matrix/dispatch_lp_unexpanded_float_float_float_int.cu
  src/distance/detail/pairwise_matrix/dispatch_lp_unexpanded_half_float_float_int.cu
  src/distance/detail/pairwise_matrix/dispatch_lp_unexpanded_double_double_double_int.cu
  src/distance/detail/pairwise_matrix/dispatch_russel_rao_float_float_float_int.cu
  src/distance/detail/pairwise_matrix/dispatch_russel_rao_half_float_float_int.cu
  src/distance/detail/pairwise_matrix/dispatch_russel_rao_double_double_double_int.cu
  src/distance/detail/pairwise_matrix/dispatch_rbf.cu
  src/distance/detail/fused_distance_nn.cu
  src/distance/distance.cu
  src/distance/pairwise_distance.cu
  src/neighbors/brute_force.cu
  src/neighbors/cagra_build_float.cu
  src/neighbors/cagra_build_int8.cu
  src/neighbors/cagra_build_uint8.cu
  src/neighbors/cagra_extend_float.cu
  src/neighbors/cagra_extend_int8.cu
  src/neighbors/cagra_extend_uint8.cu
  src/neighbors/cagra_optimize.cu
  src/neighbors/cagra_search_float.cu
  src/neighbors/cagra_search_int8.cu
  src/neighbors/cagra_search_uint8.cu
  src/neighbors/cagra_serialize_float.cu
  src/neighbors/cagra_serialize_int8.cu
  src/neighbors/cagra_serialize_uint8.cu
  src/neighbors/detail/cagra/cagra_build.cpp
  src/neighbors/detail/cagra/q_search_multi_cta_float_uint32_dim128_t8_8pq_2subd_half.cu
  src/neighbors/detail/cagra/q_search_multi_cta_float_uint32_dim128_t8_8pq_4subd_half.cu
  src/neighbors/detail/cagra/q_search_multi_cta_float_uint32_dim256_t16_8pq_2subd_half.cu
  src/neighbors/detail/cagra/q_search_multi_cta_float_uint32_dim256_t16_8pq_4subd_half.cu
  src/neighbors/detail/cagra/q_search_multi_cta_float_uint32_dim512_t32_8pq_2subd_half.cu
  src/neighbors/detail/cagra/q_search_multi_cta_float_uint32_dim512_t32_8pq_4subd_half.cu
  src/neighbors/detail/cagra/q_search_multi_cta_float_uint32_dim1024_t32_8pq_2subd_half.cu
  src/neighbors/detail/cagra/q_search_multi_cta_float_uint32_dim1024_t32_8pq_4subd_half.cu
  src/neighbors/detail/cagra/q_search_multi_cta_int8_uint32_dim128_t8_8pq_2subd_half.cu
  src/neighbors/detail/cagra/q_search_multi_cta_int8_uint32_dim128_t8_8pq_4subd_half.cu
  src/neighbors/detail/cagra/q_search_multi_cta_int8_uint32_dim256_t16_8pq_2subd_half.cu
  src/neighbors/detail/cagra/q_search_multi_cta_int8_uint32_dim256_t16_8pq_4subd_half.cu
  src/neighbors/detail/cagra/q_search_multi_cta_int8_uint32_dim512_t32_8pq_2subd_half.cu
  src/neighbors/detail/cagra/q_search_multi_cta_int8_uint32_dim512_t32_8pq_4subd_half.cu
  src/neighbors/detail/cagra/q_search_multi_cta_int8_uint32_dim1024_t32_8pq_2subd_half.cu
  src/neighbors/detail/cagra/q_search_multi_cta_int8_uint32_dim1024_t32_8pq_4subd_half.cu
  src/neighbors/detail/cagra/q_search_multi_cta_uint8_uint32_dim128_t8_8pq_2subd_half.cu
  src/neighbors/detail/cagra/q_search_multi_cta_uint8_uint32_dim128_t8_8pq_4subd_half.cu
  src/neighbors/detail/cagra/q_search_multi_cta_uint8_uint32_dim256_t16_8pq_2subd_half.cu
  src/neighbors/detail/cagra/q_search_multi_cta_uint8_uint32_dim256_t16_8pq_4subd_half.cu
  src/neighbors/detail/cagra/q_search_multi_cta_uint8_uint32_dim512_t32_8pq_2subd_half.cu
  src/neighbors/detail/cagra/q_search_multi_cta_uint8_uint32_dim512_t32_8pq_4subd_half.cu
  src/neighbors/detail/cagra/q_search_multi_cta_uint8_uint32_dim1024_t32_8pq_2subd_half.cu
  src/neighbors/detail/cagra/q_search_multi_cta_uint8_uint32_dim1024_t32_8pq_4subd_half.cu
  src/neighbors/detail/cagra/q_search_multi_cta_float_uint64_dim128_t8_8pq_2subd_half.cu
  src/neighbors/detail/cagra/q_search_multi_cta_float_uint64_dim128_t8_8pq_4subd_half.cu
  src/neighbors/detail/cagra/q_search_multi_cta_float_uint64_dim256_t16_8pq_2subd_half.cu
  src/neighbors/detail/cagra/q_search_multi_cta_float_uint64_dim256_t16_8pq_4subd_half.cu
  src/neighbors/detail/cagra/q_search_multi_cta_float_uint64_dim512_t32_8pq_2subd_half.cu
  src/neighbors/detail/cagra/q_search_multi_cta_float_uint64_dim512_t32_8pq_4subd_half.cu
  src/neighbors/detail/cagra/q_search_multi_cta_float_uint64_dim1024_t32_8pq_2subd_half.cu
  src/neighbors/detail/cagra/q_search_multi_cta_float_uint64_dim1024_t32_8pq_4subd_half.cu
  src/neighbors/detail/cagra/q_search_single_cta_float_uint32_dim128_t8_8pq_2subd_half.cu
  src/neighbors/detail/cagra/q_search_single_cta_float_uint32_dim128_t8_8pq_4subd_half.cu
  src/neighbors/detail/cagra/q_search_single_cta_float_uint32_dim256_t16_8pq_2subd_half.cu
  src/neighbors/detail/cagra/q_search_single_cta_float_uint32_dim256_t16_8pq_4subd_half.cu
  src/neighbors/detail/cagra/q_search_single_cta_float_uint32_dim512_t32_8pq_2subd_half.cu
  src/neighbors/detail/cagra/q_search_single_cta_float_uint32_dim512_t32_8pq_4subd_half.cu
  src/neighbors/detail/cagra/q_search_single_cta_float_uint32_dim1024_t32_8pq_2subd_half.cu
  src/neighbors/detail/cagra/q_search_single_cta_float_uint32_dim1024_t32_8pq_4subd_half.cu
  src/neighbors/detail/cagra/q_search_single_cta_int8_uint32_dim128_t8_8pq_2subd_half.cu
  src/neighbors/detail/cagra/q_search_single_cta_int8_uint32_dim128_t8_8pq_4subd_half.cu
  src/neighbors/detail/cagra/q_search_single_cta_int8_uint32_dim256_t16_8pq_2subd_half.cu
  src/neighbors/detail/cagra/q_search_single_cta_int8_uint32_dim256_t16_8pq_4subd_half.cu
  src/neighbors/detail/cagra/q_search_single_cta_int8_uint32_dim512_t32_8pq_2subd_half.cu
  src/neighbors/detail/cagra/q_search_single_cta_int8_uint32_dim512_t32_8pq_4subd_half.cu
  src/neighbors/detail/cagra/q_search_single_cta_int8_uint32_dim1024_t32_8pq_2subd_half.cu
  src/neighbors/detail/cagra/q_search_single_cta_int8_uint32_dim1024_t32_8pq_4subd_half.cu
  src/neighbors/detail/cagra/q_search_single_cta_uint8_uint32_dim128_t8_8pq_2subd_half.cu
  src/neighbors/detail/cagra/q_search_single_cta_uint8_uint32_dim128_t8_8pq_4subd_half.cu
  src/neighbors/detail/cagra/q_search_single_cta_uint8_uint32_dim256_t16_8pq_2subd_half.cu
  src/neighbors/detail/cagra/q_search_single_cta_uint8_uint32_dim256_t16_8pq_4subd_half.cu
  src/neighbors/detail/cagra/q_search_single_cta_uint8_uint32_dim512_t32_8pq_2subd_half.cu
  src/neighbors/detail/cagra/q_search_single_cta_uint8_uint32_dim512_t32_8pq_4subd_half.cu
  src/neighbors/detail/cagra/q_search_single_cta_uint8_uint32_dim1024_t32_8pq_2subd_half.cu
  src/neighbors/detail/cagra/q_search_single_cta_uint8_uint32_dim1024_t32_8pq_4subd_half.cu
  src/neighbors/detail/cagra/q_search_single_cta_float_uint64_dim128_t8_8pq_2subd_half.cu
  src/neighbors/detail/cagra/q_search_single_cta_float_uint64_dim128_t8_8pq_4subd_half.cu
  src/neighbors/detail/cagra/q_search_single_cta_float_uint64_dim256_t16_8pq_2subd_half.cu
  src/neighbors/detail/cagra/q_search_single_cta_float_uint64_dim256_t16_8pq_4subd_half.cu
  src/neighbors/detail/cagra/q_search_single_cta_float_uint64_dim512_t32_8pq_2subd_half.cu
  src/neighbors/detail/cagra/q_search_single_cta_float_uint64_dim512_t32_8pq_4subd_half.cu
  src/neighbors/detail/cagra/q_search_single_cta_float_uint64_dim1024_t32_8pq_2subd_half.cu
  src/neighbors/detail/cagra/q_search_single_cta_float_uint64_dim1024_t32_8pq_4subd_half.cu
  src/neighbors/detail/cagra/search_multi_cta_float_uint32_dim128_t8.cu
  src/neighbors/detail/cagra/search_multi_cta_float_uint32_dim256_t16.cu
  src/neighbors/detail/cagra/search_multi_cta_float_uint32_dim512_t32.cu
  src/neighbors/detail/cagra/search_multi_cta_float_uint32_dim1024_t32.cu
  src/neighbors/detail/cagra/search_multi_cta_int8_uint32_dim128_t8.cu
  src/neighbors/detail/cagra/search_multi_cta_int8_uint32_dim256_t16.cu
  src/neighbors/detail/cagra/search_multi_cta_int8_uint32_dim512_t32.cu
  src/neighbors/detail/cagra/search_multi_cta_int8_uint32_dim1024_t32.cu
  src/neighbors/detail/cagra/search_multi_cta_uint8_uint32_dim128_t8.cu
  src/neighbors/detail/cagra/search_multi_cta_uint8_uint32_dim256_t16.cu
  src/neighbors/detail/cagra/search_multi_cta_uint8_uint32_dim512_t32.cu
  src/neighbors/detail/cagra/search_multi_cta_uint8_uint32_dim1024_t32.cu
  src/neighbors/detail/cagra/search_multi_cta_float_uint64_dim128_t8.cu
  src/neighbors/detail/cagra/search_multi_cta_float_uint64_dim256_t16.cu
  src/neighbors/detail/cagra/search_multi_cta_float_uint64_dim512_t32.cu
  src/neighbors/detail/cagra/search_multi_cta_float_uint64_dim1024_t32.cu
  src/neighbors/detail/cagra/search_single_cta_float_uint32_dim128_t8.cu
  src/neighbors/detail/cagra/search_single_cta_float_uint32_dim256_t16.cu
  src/neighbors/detail/cagra/search_single_cta_float_uint32_dim512_t32.cu
  src/neighbors/detail/cagra/search_single_cta_float_uint32_dim1024_t32.cu
  src/neighbors/detail/cagra/search_single_cta_int8_uint32_dim128_t8.cu
  src/neighbors/detail/cagra/search_single_cta_int8_uint32_dim256_t16.cu
  src/neighbors/detail/cagra/search_single_cta_int8_uint32_dim512_t32.cu
  src/neighbors/detail/cagra/search_single_cta_int8_uint32_dim1024_t32.cu
  src/neighbors/detail/cagra/search_single_cta_uint8_uint32_dim128_t8.cu
  src/neighbors/detail/cagra/search_single_cta_uint8_uint32_dim256_t16.cu
  src/neighbors/detail/cagra/search_single_cta_uint8_uint32_dim512_t32.cu
  src/neighbors/detail/cagra/search_single_cta_uint8_uint32_dim1024_t32.cu
  src/neighbors/detail/cagra/search_single_cta_float_uint64_dim128_t8.cu
  src/neighbors/detail/cagra/search_single_cta_float_uint64_dim256_t16.cu
  src/neighbors/detail/cagra/search_single_cta_float_uint64_dim512_t32.cu
  src/neighbors/detail/cagra/search_single_cta_float_uint64_dim1024_t32.cu
  $<$<BOOL:${BUILD_CAGRA_HNSWLIB}>:src/neighbors/hnsw.cpp>
  src/neighbors/ivf_flat_index.cpp
  src/neighbors/ivf_flat/ivf_flat_build_extend_float_int64_t.cu
  src/neighbors/ivf_flat/ivf_flat_build_extend_int8_t_int64_t.cu
  src/neighbors/ivf_flat/ivf_flat_build_extend_uint8_t_int64_t.cu
  src/neighbors/ivf_flat/ivf_flat_helpers.cu
  src/neighbors/ivf_flat/ivf_flat_search_float_int64_t.cu
  src/neighbors/ivf_flat/ivf_flat_search_int8_t_int64_t.cu
  src/neighbors/ivf_flat/ivf_flat_search_uint8_t_int64_t.cu
  src/neighbors/ivf_flat/ivf_flat_serialize_float_int64_t.cu
  src/neighbors/ivf_flat/ivf_flat_serialize_int8_t_int64_t.cu
  src/neighbors/ivf_flat/ivf_flat_serialize_uint8_t_int64_t.cu
  src/neighbors/ivf_pq_index.cpp
  src/neighbors/ivf_pq/ivf_pq_build_common.cu
  src/neighbors/ivf_pq/ivf_pq_serialize.cu
  src/neighbors/ivf_pq/ivf_pq_deserialize.cu
  src/neighbors/ivf_pq/detail/ivf_pq_build_extend_float_int64_t.cu
  src/neighbors/ivf_pq/detail/ivf_pq_build_extend_int8_t_int64_t.cu
  src/neighbors/ivf_pq/detail/ivf_pq_build_extend_uint8_t_int64_t.cu
  src/neighbors/ivf_pq/detail/ivf_pq_compute_similarity_half_fp8_false.cu
  src/neighbors/ivf_pq/detail/ivf_pq_compute_similarity_half_fp8_true.cu
  src/neighbors/ivf_pq/detail/ivf_pq_compute_similarity_half_half.cu
  src/neighbors/ivf_pq/detail/ivf_pq_compute_similarity_float_half.cu
  src/neighbors/ivf_pq/detail/ivf_pq_compute_similarity_float_float.cu
  src/neighbors/ivf_pq/detail/ivf_pq_compute_similarity_float_fp8_false.cu
  src/neighbors/ivf_pq/detail/ivf_pq_compute_similarity_float_fp8_true.cu
  src/neighbors/ivf_pq/detail/ivf_pq_compute_similarity_half_fp8_false_bitset64.cu
  src/neighbors/ivf_pq/detail/ivf_pq_compute_similarity_half_fp8_true_bitset64.cu
  src/neighbors/ivf_pq/detail/ivf_pq_compute_similarity_half_half_bitset64.cu
  src/neighbors/ivf_pq/detail/ivf_pq_compute_similarity_float_half_bitset64.cu
  src/neighbors/ivf_pq/detail/ivf_pq_compute_similarity_float_float_bitset64.cu
  src/neighbors/ivf_pq/detail/ivf_pq_compute_similarity_float_fp8_false_bitset64.cu
  src/neighbors/ivf_pq/detail/ivf_pq_compute_similarity_float_fp8_true_bitset64.cu
  src/neighbors/ivf_pq/detail/ivf_pq_search_float_int64_t.cu
  src/neighbors/ivf_pq/detail/ivf_pq_search_int8_t_int64_t.cu
  src/neighbors/ivf_pq/detail/ivf_pq_search_uint8_t_int64_t.cu
  src/neighbors/ivf_pq/detail/ivf_pq_search_with_filter_float_int64_t.cu
  src/neighbors/ivf_pq/detail/ivf_pq_search_with_filter_int8_t_int64_t.cu
  src/neighbors/ivf_pq/detail/ivf_pq_search_with_filter_uint8_t_int64_t.cu
  src/neighbors/nn_descent.cu
  src/neighbors/nn_descent_float.cu
  src/neighbors/nn_descent_int8.cu
  src/neighbors/nn_descent_uint8.cu
  src/neighbors/refine/detail/refine_device_float_float.cu
  src/neighbors/refine/detail/refine_device_half_float.cu
  src/neighbors/refine/detail/refine_device_int8_t_float.cu
  src/neighbors/refine/detail/refine_device_uint8_t_float.cu
  src/neighbors/refine/detail/refine_host_float_float.cpp
  src/neighbors/refine/detail/refine_host_half_float.cpp
  src/neighbors/refine/detail/refine_host_int8_t_float.cpp
  src/neighbors/refine/detail/refine_host_uint8_t_float.cpp
  src/neighbors/sample_filter.cu
  src/selection/select_k_float_int64_t.cu
  src/selection/select_k_float_uint32_t.cu
  src/selection/select_k_half_uint32_t.cu
  src/stats/silhouette_score.cu
  src/stats/trustworthiness_score.cu
)

target_compile_definitions(cuvs PRIVATE "CUVS_EXPLICIT_INSTANTIATE_ONLY")

target_compile_options(
  cuvs INTERFACE $<$<COMPILE_LANG_AND_ID:CUDA,NVIDIA>:--expt-extended-lambda
                 --expt-relaxed-constexpr>
)

add_library(cuvs::cuvs ALIAS cuvs)

target_include_directories(
  cuvs PUBLIC "$<BUILD_INTERFACE:${CMAKE_CURRENT_SOURCE_DIR}/include>"
              "$<INSTALL_INTERFACE:include>"
)

rapids_find_package(
  OpenMP REQUIRED
  BUILD_EXPORT_SET cuvs-exports
  INSTALL_EXPORT_SET cuvs-exports
)

if(NOT BUILD_CPU_ONLY)

  set(CUVS_CUSOLVER_DEPENDENCY CUDA::cusolver${_ctk_static_suffix})
  set(CUVS_CUBLAS_DEPENDENCY CUDA::cublas${_ctk_static_suffix})
  set(CUVS_CURAND_DEPENDENCY CUDA::curand${_ctk_static_suffix})
  set(CUVS_CUSPARSE_DEPENDENCY CUDA::cusparse${_ctk_static_suffix})

  set(CUVS_CTK_MATH_DEPENDENCIES ${CUVS_CUBLAS_DEPENDENCY} ${CUVS_CUSOLVER_DEPENDENCY}
                                 ${CUVS_CUSPARSE_DEPENDENCY} ${CUVS_CURAND_DEPENDENCY}
  )

  # Keep cuVS as lightweight as possible. Only CUDA libs and rmm should be used in global target.
  target_link_libraries(
    cuvs
    PUBLIC rmm::rmm raft::raft ${CUVS_CTK_MATH_DEPENDENCIES}
    PRIVATE nvidia::cutlass::cutlass $<TARGET_NAME_IF_EXISTS:OpenMP::OpenMP_CXX>
  )
endif()

if(BUILD_CAGRA_HNSWLIB)
  target_link_libraries(cuvs PRIVATE hnswlib::hnswlib)
  target_compile_definitions(cuvs PUBLIC CUVS_BUILD_CAGRA_HNSWLIB)
endif()

# Endian detection
include(TestBigEndian)
test_big_endian(BIG_ENDIAN)
if(BIG_ENDIAN)
  target_compile_definitions(cuvs PRIVATE CUVS_SYSTEM_LITTLE_ENDIAN=0)
else()
  target_compile_definitions(cuvs PRIVATE CUVS_SYSTEM_LITTLE_ENDIAN=1)
endif()

file(
  WRITE "${CMAKE_CURRENT_BINARY_DIR}/fatbin.ld"
  [=[
SECTIONS
{
.nvFatBinSegment : { *(.nvFatBinSegment) }
.nv_fatbin : { *(.nv_fatbin) }
}
]=]
)

# ##################################################################################################
# * NVTX support in cuvs -----------------------------------------------------

if(CUVS_NVTX)
  # This enables NVTX within the project with no option to disable it downstream.
  target_link_libraries(cuvs PUBLIC CUDA::nvtx3)
  target_compile_definitions(cuvs PUBLIC NVTX_ENABLED)
else()
  # Allow enable NVTX downstream if not set here. This creates a new option at build/install time,
  # which is set by default to OFF, but can be enabled in the dependent project.
  get_property(
    nvtx_option_help_string
    CACHE CUVS_NVTX
    PROPERTY HELPSTRING
  )
  string(
    CONCAT
      nvtx_export_string
      "option(CUVS_NVTX \""
      ${nvtx_option_help_string}
      "\" OFF)"
      [=[

target_link_libraries(cuvs::cuvs INTERFACE $<$<BOOL:${CUVS_NVTX}>:CUDA::nvtx3>)
target_compile_definitions(cuvs::cuvs INTERFACE $<$<BOOL:${CUVS_NVTX}>:NVTX_ENABLED>)

  ]=]
  )
endif()

set_target_properties(
  cuvs
  PROPERTIES BUILD_RPATH "\$ORIGIN"
             INSTALL_RPATH "\$ORIGIN"
             CXX_STANDARD 17
             CXX_STANDARD_REQUIRED ON
             CUDA_STANDARD 17
             CUDA_STANDARD_REQUIRED ON
             INTERFACE_POSITION_INDEPENDENT_CODE ON
             POSITION_INDEPENDENT_CODE ON
)

target_compile_options(
  cuvs PRIVATE "$<$<COMPILE_LANGUAGE:CXX>:${CUVS_CXX_FLAGS}>"
               "$<$<COMPILE_LANGUAGE:CUDA>:${CUVS_CUDA_FLAGS}>"
)
# ensure CUDA symbols aren't relocated to the middle of the debug build binaries
target_link_options(cuvs PRIVATE "${CMAKE_CURRENT_BINARY_DIR}/fatbin.ld")

# ##################################################################################################
# * cuvs_c -------------------------------------------------------------------------------
if(BUILD_C_LIBRARY)
  add_library(
    cuvs_c SHARED
    src/core/c_api.cpp
    src/neighbors/brute_force_c.cpp
    src/neighbors/ivf_flat_c.cpp
    src/neighbors/ivf_pq_c.cpp
    src/neighbors/cagra_c.cpp
    src/neighbors/hnsw_c.cpp
    src/neighbors/refine/refine_c.cpp
    src/distance/pairwise_distance_c.cpp
  )

  add_library(cuvs::c_api ALIAS cuvs_c)

  set_target_properties(
    cuvs_c
    PROPERTIES BUILD_RPATH "\$ORIGIN"
               INSTALL_RPATH "\$ORIGIN"
               CXX_STANDARD 17
               CXX_STANDARD_REQUIRED ON
               POSITION_INDEPENDENT_CODE ON
               INTERFACE_POSITION_INDEPENDENT_CODE ON
               EXPORT_NAME c_api
  )

  target_compile_options(cuvs_c PRIVATE "$<$<COMPILE_LANGUAGE:CXX>:${CUVS_CXX_FLAGS}>")

  target_include_directories(
    cuvs_c
    PUBLIC "$<BUILD_INTERFACE:${DLPACK_INCLUDE_DIR}>"
    INTERFACE "$<INSTALL_INTERFACE:include>"
  )

  target_link_libraries(
    cuvs_c
    PUBLIC cuvs::cuvs ${CUVS_CTK_MATH_DEPENDENCIES}
    PRIVATE raft::raft
  )

  # ensure CUDA symbols aren't relocated to the middle of the debug build binaries
  target_link_options(cuvs_c PRIVATE "${CMAKE_CURRENT_BINARY_DIR}/fatbin.ld")
endif()

# ##################################################################################################
# * install targets-----------------------------------------------------------
rapids_cmake_install_lib_dir(lib_dir)
include(GNUInstallDirs)
include(CPack)

install(
  TARGETS cuvs
  DESTINATION ${lib_dir}
  COMPONENT cuvs
  EXPORT cuvs-exports
)

install(
  DIRECTORY include/cuvs
  COMPONENT cuvs
  DESTINATION ${CMAKE_INSTALL_INCLUDEDIR}
)

if(BUILD_C_LIBRARY)
  install(
    TARGETS cuvs_c
    DESTINATION ${lib_dir}
    COMPONENT c_api
    EXPORT cuvs-c-exports
  )
endif()

install(
  FILES ${CMAKE_CURRENT_BINARY_DIR}/include/cuvs/version_config.hpp
  COMPONENT cuvs
  DESTINATION include/cuvs
)

if(TARGET cuvs_c)
  list(APPEND cuvs_components c_api)
  list(APPEND cuvs_export_sets cuvs-c-exports)
  set(CUVS_C_TARGET cuvs_c)
endif()

# Use `rapids_export` for 22.04 as it will have COMPONENT support
rapids_export(
  INSTALL cuvs
  EXPORT_SET cuvs-exports
  COMPONENTS ${cuvs_components}
  COMPONENTS_EXPORT_SET ${cuvs_export_sets}
  GLOBAL_TARGETS cuvs ${CUVS_C_TARGET}
  NAMESPACE cuvs::
)

# ##################################################################################################
# * build export -------------------------------------------------------------
rapids_export(
  BUILD cuvs
  EXPORT_SET cuvs-exports
  COMPONENTS ${cuvs_components}
  COMPONENTS_EXPORT_SET ${cuvs_export_sets}
  GLOBAL_TARGETS cuvs ${CUVS_C_TARGET}
  NAMESPACE cuvs::
)

# ##################################################################################################
# * build test executable ----------------------------------------------------

if(BUILD_TESTS OR BUILD_C_TESTS)
  add_subdirectory(internal)
  add_subdirectory(test)
endif()

# ##################################################################################################
# * build ann benchmark executable -----------------------------------------------

if(BUILD_ANN_BENCH)
  add_subdirectory(bench/ann/)
endif()<|MERGE_RESOLUTION|>--- conflicted
+++ resolved
@@ -53,15 +53,9 @@
 
 option(BUILD_SHARED_LIBS "Build cuvs shared libraries" ON)
 option(BUILD_TESTS "Build cuvs unit-tests" ON)
-<<<<<<< HEAD
-option(BUILD_C_LIBRARY "Build raft C API library" OFF)
-option(BUILD_C_TESTS "Build raft C API tests" OFF)
-option(BUILD_ANN_BENCH "Build cuVS ann benchmarks" ON)
-=======
 option(BUILD_C_LIBRARY "Build cuVS C API library" OFF)
 option(BUILD_C_TESTS "Build cuVS C API tests" OFF)
 option(BUILD_ANN_BENCH "Build cuVS ann benchmarks" OFF)
->>>>>>> bfc611ab
 option(BUILD_CAGRA_HNSWLIB "Build CAGRA+hnswlib interface" ON)
 option(CUDA_ENABLE_KERNELINFO "Enable kernel resource usage info" OFF)
 option(CUDA_ENABLE_LINEINFO
