--- conflicted
+++ resolved
@@ -643,38 +643,6 @@
                                       rows.data(),
                                       compressed_csr_view.get_nnz(),
                                       stream);
-<<<<<<< HEAD
-    if (n_queries > 10) {
-      auto csr_view = raft::make_device_csr_matrix_view<DistanceT, IdxT, IdxT, IdxT>(
-        csr.get_elements().data(), compressed_csr_view);
-
-      // create dataset view
-      auto dataset_view = raft::make_device_matrix_view<const T, IdxT, raft::col_major>(
-        idx.dataset().data_handle(), dim, n_dataset);
-
-      // calc dot
-      DistanceT alpha = static_cast<DistanceT>(1.0f);
-      DistanceT beta  = static_cast<DistanceT>(0.0f);
-      raft::sparse::linalg::sddmm(res,
-                                  queries,
-                                  dataset_view,
-                                  csr_view,
-                                  raft::linalg::Operation::NON_TRANSPOSE,
-                                  raft::linalg::Operation::NON_TRANSPOSE,
-                                  raft::make_host_scalar_view<DistanceT>(&alpha),
-                                  raft::make_host_scalar_view<DistanceT>(&beta));
-    } else {
-      raft::sparse::distance::detail::faster_dot_on_csr(res,
-                                                        csr.get_elements().data(),
-                                                        compressed_csr_view.get_nnz(),
-                                                        compressed_csr_view.get_indptr().data(),
-                                                        compressed_csr_view.get_indices().data(),
-                                                        queries.data_handle(),
-                                                        idx.dataset().data_handle(),
-                                                        compressed_csr_view.get_n_rows(),
-                                                        dim);
-    }
-=======
     auto dataset_view = raft::make_device_matrix_view<const T, IdxT, raft::row_major>(
       idx.dataset().data_handle(), n_dataset, dim);
 
@@ -682,7 +650,6 @@
       csr.get_elements().data(), compressed_csr_view);
 
     raft::sparse::linalg::masked_matmul(res, queries, dataset_view, filter, csr_view);
->>>>>>> fa61ff63
 
     // post process
     std::optional<raft::device_vector<DistanceT, IdxT>> query_norms_;
