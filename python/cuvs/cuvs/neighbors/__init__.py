--- conflicted
+++ resolved
@@ -15,10 +15,6 @@
 
 from cuvs.neighbors import brute_force, cagra, ivf_flat, ivf_pq, prefilters
 
-<<<<<<< HEAD
-__all__ = ["brute_force", "cagra", "ivf_flat", "ivf_pq", "prefilters"]
-=======
 from .refine import refine
 
-__all__ = ["brute_force", "cagra", "ivf_flat", "ivf_pq", "refine"]
->>>>>>> b771085e
+__all__ = ["brute_force", "cagra", "ivf_flat", "ivf_pq", "prefilters", "refine"]