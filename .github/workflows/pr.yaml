--- conflicted
+++ resolved
@@ -76,11 +76,7 @@
   rust-build:
     needs: conda-cpp-build
     secrets: inherit
-<<<<<<< HEAD
     uses: rapidsai/shared-workflows/.github/workflows/custom-job.yaml@branch-24.06
-=======
-    uses: rapidsai/shared-workflows/.github/workflows/custom-job.yaml@branch-24.04
->>>>>>> 8976bd13
     with:
       build_type: pull-request
       node_type: "gpu-v100-latest-1"
